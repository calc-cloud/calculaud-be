--- conflicted
+++ resolved
@@ -5,11 +5,8 @@
 
 from app.costs.models import Cost
 from app.emfs.models import EMF
-<<<<<<< HEAD
 from app.files import service as file_service
-=======
 from app.hierarchies.models import Hierarchy
->>>>>>> a1a83af8
 from app.pagination import PaginationParams, paginate
 from app.purposes.models import Purpose, StatusEnum
 from app.purposes.schemas import PurposeCreate, PurposeUpdate
@@ -26,15 +23,15 @@
 
 
 def get_purposes(
-    db: Session,
-    pagination: PaginationParams,
-    hierarchy_id: list[int] | None = None,
-    supplier_id: list[int] | None = None,
-    service_type_id: list[int] | None = None,
-    status: list[StatusEnum] | None = None,
-    search: str | None = None,
-    sort_by: str = "creation_time",
-    sort_order: Literal["asc", "desc"] = "desc",
+        db: Session,
+        pagination: PaginationParams,
+        hierarchy_id: list[int] | None = None,
+        supplier_id: list[int] | None = None,
+        service_type_id: list[int] | None = None,
+        status: list[StatusEnum] | None = None,
+        search: str | None = None,
+        sort_by: str = "creation_time",
+        sort_order: Literal["asc", "desc"] = "desc",
 ) -> tuple[list[Purpose], int]:
     """
     Get purposes with filtering, searching, sorting, and pagination.
@@ -127,7 +124,7 @@
 
 
 def patch_purpose(
-    db: Session, purpose_id: int, purpose_update: PurposeUpdate
+        db: Session, purpose_id: int, purpose_update: PurposeUpdate
 ) -> Purpose | None:
     """Patch an existing purpose."""
     db_purpose = db.query(Purpose).filter(Purpose.id == purpose_id).first()
@@ -149,7 +146,7 @@
 
     # Update basic fields
     for field, value in purpose_update.model_dump(
-        exclude_unset=True, exclude={"emfs", "file_attachment_ids"}
+            exclude_unset=True, exclude={"emfs", "file_attachment_ids"}
     ).items():
         setattr(db_purpose, field, value)
 
